--- conflicted
+++ resolved
@@ -27,17 +27,12 @@
 # Copiar arquivos de dependências primeiro (para cache layer)
 COPY package*.json ./
 
-<<<<<<< HEAD
 # Instalar dependências
 RUN npm ci --only=production=false && \
     npm cache clean --force
 
-# Instalar ferramentas de desenvolvimento globalmente
-RUN npm install -g nodemon@3.0.3 prisma@5.9.1
-=======
 # Install development tools
-RUN npm install -g nodemon ts-node typescript
->>>>>>> 3c3413ea
+RUN npm install -g nodemon
 
 # Copiar código fonte
 COPY . .
